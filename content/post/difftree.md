---
author: alcortesm
date: 2017-03-21
title: "Comparing Git trees in Go"
draft: false
image: /post/difftree/intro.jpg
description: "If you use Git, you probably compare commits on a daily basis.
This blog post explains the data structures and algorithms involved in such
task, in an intuitive way.  After reading this blog post you will have
a nice understanding of how to use prefix trees and Merkle trees and a good
intuition of how to solve similar problems whenever they come up."
categories: ["git", "technical"]
---

<style>
p.dt {
  margin-top: -16px;
  font-style: italic;
}
</style>

![Front image](/post/difftree/intro.jpg "Similar trees next to each other.")

## Introduction

Do you know how Git identifies what files have changed between two commits?

It is a fairly common operation you probably do every day when you review
pull requests, when you check staged files... It involves prefix trees and
Merkle trees and many comparisons.

In this blog post I will walk you through every step in the process in an
intuitive way; I will skip some of the hairy details so I can focus on the main
problems and solutions, and present them in a clear and understandable way.

This blog post was inspired by my work on
[go-git](http://github.com/src-d/go-git), which in turn was inspired by
[Git](https://git-scm.com/) itself and [libgit2](https://libgit2.github.com/).

I will use snippets of Go code here and there to illustrate some concepts, they
all are simplified versions of the real Go code we use in go-git.

## Git trees

Whenever you make a Git commit, you save a snapshot of your project into
your repository, that is, Git remembers the state of all the files you have
staged and stores all that information in a tree structure inside the
commit.

This tree structure is composed of nodes that represent your files and
directories.  I call this kind of tree a `MerkleTrie`, as it has properties of
both prefix trees (tries) and Merkle trees, let us get into the details!

### Git trees as tries

In a Git tree every node has a **name**, which is the filename portion of the
path to the file or directory it represents, as in the figure below:

!["An example of a Git tree with some names in their nodes."](/post/difftree/names.png "A typical Git tree, with some files and directories. The names of the nodes are shown between double quotes.")
<p align="center" class="dt">An example of a Git tree with some names in their nodes.</p>

The practical implications of this are:

- The root has the empty string as its name.

- Then name of a node is not it's full path, and does not provide enough
  information to know where the node is located in the tree.

- The path of a node is the list of its ancestors, starting from the root and
  ending with the node itself. For example, the path to `lib/lib.go` will be
  the list of nodes containing the root node, `lib` and finally `lib.go`
  itself.

- The children of each node can be lexicographically sorted by their name:
  `LICENSE` comes before `lib`, `lib` comes before
  `main.go`.  Similarly, `lib.go` always comes before `lib_test.go`.

- The depth-first traversal of a tree which visit nodes in the same directory in
  lexicographic order enumerates them the same way as the `tree` command line tool:

  ```
  LICENSE
  lib
  lib/lib.go
  lib/lib_test.go
  main.go
  ```

### Git trees as Merkle trees

Every node has a SHA-1 hash in a Git tree:

- The hash of a file is calculated from its size and contents.

- The hash of a directory is calculated from the
  [mode](https://en.wikipedia.org/wiki/Modes_(Unix)), name and hash of its
  children, in lexicographic order.

If we add the hash information belonging to each node, in blue, to the previous figure, we
get a more detailed view of the tree:

!["An example of a Git tree with some names and hashes in their
nodes."](/post/difftree/hashes.png "A typical Git tree, with some files and directories. The names of the nodes are shown between double quotes, the first bytes of their hashes are shown in blue.")
<p align="center" class="dt">An example of a Git tree with some names and hashes in their
nodes.</p>

This means Git trees are [Merkle
trees](https://en.wikipedia.org/wiki/Merkle_tree), the practical implications
for us are:

- *Files with different contents have different hashes*.  This means it is
  pretty fast to find out if a file has changed between two commits, as you only
  need to compare their hashes, not their contents.

- *Two files with the same content have the same hash*, no matter if they
  have different names and/or permissions.  If you index contents by hash, you
  only need to store it once, no matter how many times it appear
  in the history of the repository.

- *If two directories have the same hash, then they have the same children*:
  same files and directories with recursively the same names, modes and
  contents.

  This is a huge time saver for comparing directories between commits, because
  if their hashes match, you know they have not been modified; there is no
  need to check their children individually.

  Consequently, the worst case algorithmic complexity of checking two
  directories for equality is reduced from O(n) to O(1) (with n being the
  number of descendants of the directory with less descendants).

- If some change has been introduced in a commit, no matter how small it is, all the
  ancestor directories of the modified file will have their hashes modified.

Let us assume, for the sake of this blog post, that hash collisions are
impossible, even though they are quite popular
[nowadays](https://shattered.io/static/shattered.pdf)).

# Representing Git trees programmatically

In line with what we have explained so far, this is a sensible representation of
Git trees in Go:

```go
type Noder interface {
        Name()     string
        Hash()     []byte
        Children() []Noder
}
```

The path to a node in a tree will look something like this:

```go
type Path []Noder // beginning from the root
                  // and ending with the node itself
```

I recommend `Path` to implement `Noder` so that you can treat paths as
nodes when needed:

```go
// assuming the receiver is not the empty slice…
func (p Path) last() Noder       { return p[len(p)-1] }
func (p Path) Name() string      { return p.last().Name() }
func (p Path) Hash() []byte      { return p.last().Hash() }
func (p Path) Children() []Noder { return p.last().Children() }
```

# Representing changes in Git trees

Let A and B be two Git trees from consecutive commits.  If we compare one with
the other there are going to be quite a few changes we have to deal
with, let us see a minimal set (changes depicted in red):

- **Modified file**: Both trees have the same topology, but the hash of the
  file is different from A to B, along with the hash of all its ancestors, as
  illustrated in the figure below:

!["The index contents before and after lib/lib.go is modified](/post/difftree/modified.png "The index before and after lib/lib.go is modified, changed hashes are shown in red.")

- **Renamed file** (the name of the file has changed, but it has not been moved
  to a different directory): Both trees have the same topology and the hash
  of the file is the same in A and B, but the hash of its ancestors is different in each tree.

!["The index contents before and after lib/lib.go is renamed to lib/foo.go](/post/difftree/renamed.png "Renamed file.")

- **Inserted file**: The topology of A and B is different, the
  parent directory of the file has a new entry in B and the hash of all
  its ancestors changes.

!["The index contents before and after lib/foo.go is inserted](/post/difftree/inserted.png "Inserted file.")

- **Deleted file**: The topology of A and B is different, the
  parent directory of the file has a missing entry in B and the hash of
  all its ancestors changes.

!["The index contents before and after lib/lib.go has been deleted](/post/difftree/deleted.png "Deleted file.")

In general, if we compare two Git trees we are likely to face several occurrences of the
cases above, and maybe even some composite cases, like moving a file to another
directory or replacing a file with an empty directory with the same name.

The output of our tree comparator will be a list of changes, that applied to the
A tree will turn it into the B tree.  A change in this context is defined as an
action and the involved paths. We can represent them as follows in Go:

```go
type Action int

const (
  Insert Action = iota
  Delete
  Modify
)

type Change struct {
  Action Action
  From   Path // to the modified node in A or nil if Action is Insert
  To     Path // to the modified node in B or nil if Action is Delete
}
```

Here are some examples of how to represent a few popular kinds of changes
between two trees:

- Inserting a `lib/foo.go` file will be represented as a single insertion
  action, from `nil` to the path of the new file:

  ```go
  fooDotGo := ...  // the node for the 'foo.go' file
  lib := ...       // the node for B's 'lib' directory (contains the new fooDotGo)
  root := ...      // the root node (contains lib)
  
  insertion := Change{
          Action: Insert,
          To:   Path{root, lib, fooDotGo}
  }
  
  changes := []Change{insertion}
  ```

- A modification of the contents of `lib/lib.go` is represented as
  the single change too, from A's `lib/lib.go` to B's `lib/lib.go`:

  ```go
  libDotGoA := ...  // A's 'lib.go' file
  libA := ...       // A's 'lib' directory
  rootA := ...      // A's root node
  
  libDotGoB := ...  // B's 'lib.go' file (different hash than libDotGoA)
  libB := ...       // B's 'lib' directory (different hash than libA)
  rootB := ...      // B's root node (different hash than rootA)
  
  modification := Change{
          Action: Modify,
          From: Path{rootA, libA, libDotGoA}
          To:   Path{rootB, libB, libDotGoB}
  }
  
  changes := []Change{modification}
  ```

- Renaming `lib/lib.go` to `lib/foo.go` needs two changes:
  deleting A's `lib/lib.go` and inserting B's `lib/foo.go`.

  ```go
  libDotGo := ... // A's 'lib.go' file
  libA := ...     // A's 'lib' directory
  rootA := ...    // A's root node
  
  fooDotGo := ... // B's 'foo.go' file
  libB := ...     // B's 'lib' directory (different hash and children than libA)
  rootB := ...    // B's root node (different hash than rootA)
  
  deletion := Change{
          Action: Delete,
          From: Path{rootA, libA, libDotGo},
  }
  insertion := Change{
          Action: Insert,
          To: Path{rootB, libB, fooDotGo}
  }
  
  changes := []Change{deletion, insertion} // in any order
  ```

  Alternatively, you can also have your own `Rename Action` and report this as
  the single change from the old path to the new path, but that complicates the
  tree comparison algorithm (described in the next section). In any case, it
  must be pretty easy to detect renames and copies in a later step simply by
  processing the original output.

Now that we know how to represent changes between two trees, we can already
write down the signature of our difftree function:

```go
func DiffTree(a, b Noder) []Change
```

That is, the `DiffTree` function takes two trees indicated by their roots, compares
them and returns the collection of changes needed to turn one into the other.


# An intuitive overview of the difftree algorithm 

Detecting insertions and deletions can be implemented by simultaneously walking
both trees using the lexicographic depth-first traversal and comparing the paths
of the returned nodes. The algorithm can be nicely summarized with the following
animation that shows how to detect the insertion of `lib/foo.go`.

<!--
convert -size 238x98 -background white -antialias -density 192 -delay 250 -loop
0 -dispose previous walk1-*.svg walk1.gif
-->

![Simultaneously walking both trees.](/post/difftree/walk1.gif "Simultaneously walking both trees, looking for insertions or deletions.")
<p align="center" class="dt">Simultaneously walking both trees.</p>

If both walkers are on the same path, the element is neither inserted nor
deleted and we can advance both walkers to their respective next nodes. We
still need to compare the hashes of both paths though, just in case the
contents have changed; if the hashes differ, the modification change
from the old path to the new one is issued.

If the walkers are pointing to different paths then either the old path was
deleted or the new one inserted, depending on which one comes first in
the lexicographic depth-first sorting.

I suggest adding the `Compare` method to the `Path` type
to find out which path comes first. That method returns whether the path comes
before or after another under the particular sorting policy.

This path comparison deserves some careful planning since the naive comparison
of string representations of both paths would return wrong results in some corner
cases. For instance `a/z.go` should come before `a.go` but the former is
greater than the latter when they are compared as simple strings.  The proper way
to compare paths is to compare ancestor names between them, making one step at
a time:

```go

// Compare returns -1, 0 or 1 if the path p comes before, at the same time or
// after the path o, in lexicographic depth-first order; for example:
//
// "a" < "b"
// "a/b/c/d/z" < "b"
// "a/b" < "a/b/a"
// "a/a.go" < "a.go"
func (p Path) Compare(o Path) int {
        for i := 0; ; i++ {
                switch {
                // there are no more elements in any of the paths
                case len(o) == len(p) && i == len(p):
                        return 0
                // there are no more elements in o
                case i == len(o):
                        return 1
                // there are no more elements in p
                case i == len(p):
                        return -1
                // both paths still have elements, compare the ith one
                default:
                        cmp := strings.Compare(p[i].Name(), o[i].Name())
                        if cmp != 0 {
                                return cmp
                        }
                }
        }
}
```

# The recipe so far

The algorithm described above can be summarized as:

1. Start traversing both trees at the same time.

2. While there are nodes left to visit in both trees:

  Compare the names and/or hashes of the elements pointed to by both paths and
  decide:

  - What changes must be issued, if any.

  - How to advance the walkers: the first, the second or both.

3. Issue changes to delete the remaining nodes from A or to insert the
   remaining nodes from B.

Implementing this algorithm involves writing:

- A tree iterator that traverses trees in lexicographic depth-first order,
  returning the path to the nodes.

- A comparator that takes the name and hash of the current paths of two tree
  iterators and tells us what changes we should issue and how to advance the
  iterators further.

Let us see how to implement each of them.

# The tree iterator

This would be a regular depth-first tree iterator if it were not for some
interesting details: 

- siblings are to be iterated in lexicographic order by name.

- it must be possible to skip whole directories instead of penetrating deeper
  into them.  This is important for efficiency reasons, when the hashes of two
  directories are the same, we would like to skip all their contents.

Taking those into account, the iterator type will look something like this:

```go
type Iterator interface {
        Next() Path // skips directory contents
        Step() Path // descends into directories
}
```

Both `Next` and `Step` methods return the path of the next node in the tree,
but each of them traverses the tree using a different policy:

- `Next` returns the next path without getting any deeper into the tree, that is,
  if the current node is a directory, its contents are skipped.

- `Step` returns the path to the next node, getting into directories if needed.

I have chosen the names for `Next` and `Step` in honour of the
[gdb](https://www.gnu.org/software/gdb/) commands.

Here is how I recommend to implement such an iterator:

- The path to the current node should be represented by the stack of frames,
  the root frame being at the bottom and the frame with the current node being
  at the top.

- Each frame is a stack of siblings sorted in the reverse
  lexicographic order by name so that the "smallest" node is at the top.

- This means the current node is the top node of the top frame.

- `Next` drops the current node and sets its next sibling to the new current
  node by popping the top frame. If the top frame ends up empty, just repeat the
  same operation recursively to remove all empty frames as we climb the tree
  towards its root.

- `Step` behaves just like `Next` for files, but for directories is quite different:
  it pushes a new frame with the children of the directory.

The following animation shows the series of `Next` and `Step` method calls over
a tree along with the states of the main stack and its frames.

<!-- convert -size 294x240 -antialias -density 192 -delay 250 -loop 0 -dispose previous iter-0[1-4].svg iter-06.svg iter-08.svg iter-09.svg iter-10.svg -delay 400 iter-11.svg iter-12.svg -delay 300 iter-1[3-9].svg iter.gif -->
<<<<<<< HEAD
![Iteration demonstration](/post/difftree/iter.gif "Iterator demostration")
<p align="center" class="dt">Git tree traversal demonstration.</p>
=======
![Iteration demonstration](/post/difftree/iter.gif "Iterator demonstration")

>>>>>>> ae2934c3


# The path comparator

![An unmodified file.](/post/difftree/walk1-02.png "Both paths point to the same unmodified file.")
<p align="center" class="dt">An unmodified file.</p>

The path in both trees have the same name and hash in the figure above, because
they represent the same unchanged file. No change has to be issued and we
can proceed with both iterators to the next comparison.

If they were directories instead of files, we would still want to advance both
iterators but skip their contents to save some time.

![An inserted file.](/post/difftree/walk1-05.png "A's path is "bigger" than B's path.")
<p align="center" class="dt">An inserted file.</p>

In the case of an inserted file like the one in the figure above, the name of
the paths will be different. The path of the A tree iterator points
to `lib/lib.go` and B's iterator points to `lib/foo.go`.

As A's path is "bigger" than B's path (comes later in the lexicographic
depth-first sort), we know that B's path was inserted, otherwise A's
iterator would have already reached a similar file. This means we need to issue
the insertion and advance the B's iterator while keeping A's iterator intact,
since the fate of `lib/lib.go` has not been decided yet.

If we keep doing this for all the possible cases we end up having the following
table, with `a` and `b` being the current paths of the iterators and `iterA` and
`iterB` being the iterators themselves:

| Description | Check                                                                            |        Actions         |            Movements           |
|:----:|:-------------------------------------------------------------------------------------:|:----------------------:|:------------------------------:|
| inserted <br> file or dir           | a.Name() > b.Name()                                                                      | insert b recursively   |          iterB.Next()          |
| deleted <br> file or dir            | a.Name() < b.Name()                                                                      | delete a recursively   |          iterA.Next()          |
| same <br> file or dir               | same name <br> && <br> same hash                                                         | nothing                | iterA.Next() <br> iterB.Next() |
| modified file                       | same name <br> && <br> different hash <br> && <br> both are files                        | modify a into b        | iterA.Next() <br> iterB.Next() |
| deleted a file <br> and created a dir <br> with the same name <br> or vice versa | same name <br> && <br> different hash <br> && <br> one is file <br> the other is dir  | delete a (recursively) <br> insert b (recursively)| iterA.Next() <br> iterB.Next() |
| add contents to <br> an empty dir   | same name <br> && <br> different hash <br> && <br> both are dirs <br> && <br> a is empty | insert b recursively   | iterA.Next() <br> iterB.Next() |
| deleted all contents <br> form a dir | same name <br> && <br> different hash <br> && <br> both are dirs <br> && <br> b is empty | delete a recursively   | iterA.Next() <br> iterB.Next() |
| changed the children <br> of a dir   | same name <br> && <br> different hash <br> && <br> both are dirs<br>&&<br>none is empty  | nothing                | iterA.Step() <br> iterB.Step() |

Here I wrote down all the possible combinations of nodes and
situations you may encounter in paths comparisons and carefully arranged the
combinations with similar outcomes in groups so they can be straightforwardly
detected with simple checks in your code.

# Conclusion

Comparing Git trees becomes an easy task once you split it into the
comfortably small pieces.

Even if you don't plan to implement your own version of Git, I hope that
understanding the challenges and the proposed solutions at a conceptual level
will help you solve similar problems in the future.

**P.S.** The trees in the photo are oaks at Dixie Plantation, South
Carolina, USA.  I don't know who took the photo.

**P.P.S.** Thanks to my reviewers, Miguel Molina and Vadim Markovtsev for their
suggestions, proper English and clean code; the broken English and the
convoluted code is all mine.<|MERGE_RESOLUTION|>--- conflicted
+++ resolved
@@ -453,13 +453,8 @@
 a tree along with the states of the main stack and its frames.
 
 <!-- convert -size 294x240 -antialias -density 192 -delay 250 -loop 0 -dispose previous iter-0[1-4].svg iter-06.svg iter-08.svg iter-09.svg iter-10.svg -delay 400 iter-11.svg iter-12.svg -delay 300 iter-1[3-9].svg iter.gif -->
-<<<<<<< HEAD
-![Iteration demonstration](/post/difftree/iter.gif "Iterator demostration")
+![Iteration demonstration](/post/difftree/iter.gif "Iteration demostration")
 <p align="center" class="dt">Git tree traversal demonstration.</p>
-=======
-![Iteration demonstration](/post/difftree/iter.gif "Iterator demonstration")
-
->>>>>>> ae2934c3
 
 
 # The path comparator
